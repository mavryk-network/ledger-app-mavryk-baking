#include "bolos_target.h"

#ifndef TARGET_NANOX

#include "ui.h"

#include "baking_auth.h"
#include "exception.h"
#include "globals.h"
#include "glyphs.h" // ui-menu
#include "keys.h"
#include "memory.h"
#include "os_cx.h" // ui-menu
#include "to_string.h"

#include <stdbool.h>
#include <string.h>


#define G global.ui

void ui_refresh(void) {
    // DO NOTHING
}

// CALLED BY THE SDK
unsigned char io_event(unsigned char channel);
void io_seproxyhal_display(const bagl_element_t *element);


static void ui_display(const bagl_element_t *elems, size_t sz, ui_callback_t ok_c, ui_callback_t cxl_c,
                uint32_t step_count);


// ----------------------------- ui_prompt
// This is called by internal UI code to implement buffering
static void switch_screen(uint32_t which);
// This is called by internal UI code to prevent callbacks from sticking around
static void clear_ui_callbacks(void);

// ------------------------------- ui_meno
static void main_menu(void);


static unsigned button_handler(unsigned button_mask, unsigned button_mask_counter);

#define PROMPT_CYCLES 3

#ifdef BAKING_APP
static const bagl_element_t ui_idle_screen[] = {
    // type                               userid    x    y   w    h  str rad
    // fill      fg        bg      fid iid  txt   touchparams...       ]
    {{BAGL_RECTANGLE, 0x00, 0, 0, 128, 32, 0, 0, BAGL_FILL, 0x000000, 0xFFFFFF,
      0, 0},
     NULL,
     0,
     0,
     0,
     NULL,
     NULL,
     NULL},

    {{BAGL_ICON, 0x00, 3, 12, 7, 7, 0, 0, 0, 0xFFFFFF, 0x000000, 0,
      BAGL_GLYPH_ICON_CROSS},
     NULL,
     0,
     0,
     0,
     NULL,
     NULL,
     NULL},

    //{{BAGL_ICON                           , 0x01,  21,   9,  14,  14, 0, 0, 0
    //, 0xFFFFFF, 0x000000, 0, BAGL_GLYPH_ICON_TRANSACTION_BADGE  }, NULL, 0, 0,
    //0, NULL, NULL, NULL },
    {{BAGL_LABELINE, 0x01, 0, 12, 128, 12, 0, 0, 0, 0xFFFFFF, 0x000000,
      BAGL_FONT_OPEN_SANS_EXTRABOLD_11px | BAGL_FONT_ALIGNMENT_CENTER, 0},
     "Last Block Level",
     0,
     0,
     0,
     NULL,
     NULL,
     NULL},

    {{BAGL_LABELINE, 0x01, 0, 26, 128, 12, 0, 0, 0, 0xFFFFFF, 0x000000,
      BAGL_FONT_OPEN_SANS_EXTRABOLD_11px | BAGL_FONT_ALIGNMENT_CENTER, 0},
     G.baking_idle_screens.hwm,
     0,
     0,
     0,
     NULL,
     NULL,
     NULL},

    {{BAGL_LABELINE, 0x02, 0, 12, 128, 12, 0, 0, 0, 0xFFFFFF, 0x000000,
      BAGL_FONT_OPEN_SANS_EXTRABOLD_11px | BAGL_FONT_ALIGNMENT_CENTER, 0},
     "Baking Key",
     0,
     0,
     0,
     NULL,
     NULL,
     NULL},

    {{BAGL_LABELINE, 0x02, 23, 26, 82, 12, 0x80 | 10, 0, 0, 0xFFFFFF, 0x000000,
      BAGL_FONT_OPEN_SANS_EXTRABOLD_11px | BAGL_FONT_ALIGNMENT_CENTER, 26},
     G.baking_idle_screens.pkh,
     0,
     0,
     0,
     NULL,
     NULL,
     NULL},

    {{BAGL_LABELINE, 0x03, 0, 12, 128, 12, 0, 0, 0, 0xFFFFFF, 0x000000,
      BAGL_FONT_OPEN_SANS_EXTRABOLD_11px | BAGL_FONT_ALIGNMENT_CENTER, 0},
     "Chain",
     0,
     0,
     0,
     NULL,
     NULL,
     NULL},

    {{BAGL_LABELINE, 0x03, 23, 26, 82, 12, 0x80 | 10, 0, 0, 0xFFFFFF, 0x000000,
      BAGL_FONT_OPEN_SANS_EXTRABOLD_11px | BAGL_FONT_ALIGNMENT_CENTER, 26},
     G.baking_idle_screens.chain,
     0,
     0,
     0,
     NULL,
     NULL,
     NULL},

};

static bool do_nothing(void) {
    return false;
}
#endif

static void ui_idle(void) {
#   ifdef BAKING_APP
        update_baking_idle_screens();
        ui_display(
            ui_idle_screen, NUM_ELEMENTS(ui_idle_screen),
<<<<<<< HEAD
            do_nothing, exit_app, 3);
=======
                do_nothing, exit_app, 3);
>>>>>>> b031a4f7
#   else
        G.cxl_callback = exit_app;
        main_menu();
#   endif
}

void ui_initial_screen(void) {
#   ifdef BAKING_APP
        update_baking_idle_screens();
#   endif
    clear_ui_callbacks();
    ui_idle();
}

static bool is_idling(void) {
    return G.cxl_callback == exit_app;
}

static void timeout(void) {
    if (is_idling()) {
        // Idle app timeout
#       ifdef BAKING_APP
            update_baking_idle_screens();
#       endif
        G.timeout_cycle_count = 0;
        UX_REDISPLAY();
    } else {
        // Prompt timeout -- simulate cancel button
        (void) button_handler(BUTTON_EVT_RELEASED | BUTTON_LEFT, 0);
    }
}

static unsigned button_handler(unsigned button_mask, __attribute__((unused)) unsigned button_mask_counter) {
    ui_callback_t callback;
    switch (button_mask) {
        case BUTTON_EVT_RELEASED | BUTTON_LEFT:
            callback = G.cxl_callback;
            break;
        case BUTTON_EVT_RELEASED | BUTTON_RIGHT:
            callback = G.ok_callback;
            break;
        default:
            return 0;
    }
    if (callback()) {
        clear_ui_callbacks();
        ui_idle();
    }
    return 0;
}

const bagl_element_t *prepro(const bagl_element_t *element) {
    if (element->component.userid == BAGL_STATIC_ELEMENT) return element;

    static const uint32_t pause_millis = 1500;
    uint32_t min = 2000;
    static const uint32_t div = 2;

    if (is_idling()) {
        min = 4000;
    }

    if (G.ux_step == element->component.userid - 1 || element->component.userid == BAGL_SCROLLING_ELEMENT) {
        // timeouts are in millis
        UX_CALLBACK_SET_INTERVAL(MAX(min,
                                     (pause_millis + bagl_label_roundtrip_duration_ms(element, 7)) / div));
        return element;
    } else {
        return NULL;
    }
}

void ui_display(const bagl_element_t *elems, size_t sz, ui_callback_t ok_c, ui_callback_t cxl_c,
                uint32_t step_count) {
    // Adapted from definition of UX_DISPLAY in header file
    G.timeout_cycle_count = 0;
    G.ux_step = 0;
    G.ux_step_count = step_count;
    G.ok_callback = ok_c;
    G.cxl_callback = cxl_c;
    if (!is_idling()) {
        switch_screen(0);
    }
#if CX_APILEVEL < 10 
    ux.elements = elems;
    ux.elements_count = sz;
    ux.button_push_handler = button_handler;
    ux.elements_preprocessor = prepro;
#else
    ux.stack[0].element_arrays[0].element_array = elems;
    ux.stack[0].element_arrays[0].element_array_count = sz;
    ux.stack[0].element_arrays_count=1;
    ux.stack[0].button_push_callback = button_handler;
    G_ux.stack[0].screen_before_element_display_callback = prepro;
#endif
    UX_WAKE_UP();
    UX_REDISPLAY();
}

unsigned char io_event(__attribute__((unused)) unsigned char channel) {
    // nothing done with the event, throw an error on the transport layer if
    // needed

    // can't have more than one tag in the reply, not supported yet.
    switch (G_io_seproxyhal_spi_buffer[0]) {
    case SEPROXYHAL_TAG_FINGER_EVENT:
        UX_FINGER_EVENT(G_io_seproxyhal_spi_buffer);
        break;

    case SEPROXYHAL_TAG_BUTTON_PUSH_EVENT:
        UX_BUTTON_PUSH_EVENT(G_io_seproxyhal_spi_buffer);
        break;

    case SEPROXYHAL_TAG_DISPLAY_PROCESSED_EVENT:
        UX_DISPLAYED_EVENT({});
        break;

    case SEPROXYHAL_TAG_TICKER_EVENT:
        if (ux.callback_interval_ms != 0) {
            ux.callback_interval_ms -= MIN(ux.callback_interval_ms, 100u);
            if (ux.callback_interval_ms == 0) {
                // prepare next screen
                G.ux_step = (G.ux_step + 1) % G.ux_step_count;
                if (!is_idling()) {
                    switch_screen(G.ux_step);
                }

                // check if we've timed out
                if (G.ux_step == 0) {
                    G.timeout_cycle_count++;
                    if (G.timeout_cycle_count == PROMPT_CYCLES) {
                        timeout();
                        break; // timeout() will often display a new screen
                    }
                }

                // redisplay screen
                UX_REDISPLAY();
            }
        }
        break;
    default:
        // unknown events are acknowledged
        break;
    }

    // close the event if not done previously (by a display or whatever)
    if (!io_seproxyhal_spi_is_status_sent()) {
        io_seproxyhal_general_status();
    }
    // command has been processed, DO NOT reset the current APDU transport
    // TODO: I don't understand that comment or what this return value means
    return 1;
}


#pragma mark uiprompt

static const bagl_element_t ui_multi_screen[] = {
    {{BAGL_RECTANGLE, BAGL_STATIC_ELEMENT, 0, 0, 128, 32, 0, 0, BAGL_FILL, 0x000000, 0xFFFFFF,
      0, 0},
     NULL,
     0,
     0,
     0,
     NULL,
     NULL,
     NULL},

    {{BAGL_ICON, BAGL_STATIC_ELEMENT, 3, 12, 7, 7, 0, 0, 0, 0xFFFFFF, 0x000000, 0,
      BAGL_GLYPH_ICON_CROSS},
     NULL,
     0,
     0,
     0,
     NULL,
     NULL,
     NULL},

    {{BAGL_ICON, BAGL_STATIC_ELEMENT, 117, 13, 8, 6, 0, 0, 0, 0xFFFFFF, 0x000000, 0,
      BAGL_GLYPH_ICON_CHECK},
     NULL,
     0,
     0,
     0,
     NULL,
     NULL,
     NULL},

    {{BAGL_LABELINE, BAGL_STATIC_ELEMENT, 0, 12, 128, 12, 0, 0, 0, 0xFFFFFF, 0x000000,
      BAGL_FONT_OPEN_SANS_EXTRABOLD_11px | BAGL_FONT_ALIGNMENT_CENTER, 0},
     global.ui.prompt.active_prompt,
     0,
     0,
     0,
     NULL,
     NULL,
     NULL},

    {{BAGL_LABELINE, BAGL_SCROLLING_ELEMENT, 23, 26, 82, 12, 0x80 | 10, 0, 0, 0xFFFFFF, 0x000000,
      BAGL_FONT_OPEN_SANS_EXTRABOLD_11px | BAGL_FONT_ALIGNMENT_CENTER, 26},
     global.ui.prompt.active_value,
     0,
     0,
     0,
     NULL,
     NULL,
     NULL},
};

void switch_screen(uint32_t which) {
    if (which >= MAX_SCREEN_COUNT) THROW(EXC_MEMORY_ERROR);
    const char *label = (const char*)PIC(global.ui.prompt.prompts[which]);

    strncpy(global.ui.prompt.active_prompt, label, sizeof(global.ui.prompt.active_prompt));
    if (global.ui.prompt.callbacks[which] == NULL) THROW(EXC_MEMORY_ERROR);
    global.ui.prompt.callbacks[which](
        global.ui.prompt.active_value, sizeof(global.ui.prompt.active_value),
        global.ui.prompt.callback_data[which]);
}

void clear_ui_callbacks(void) {
    for (int i = 0; i < MAX_SCREEN_COUNT; ++i) {
        global.ui.prompt.callbacks[i] = NULL;
    }
}

__attribute__((noreturn))
void ui_prompt(const char *const *labels, ui_callback_t ok_c, ui_callback_t cxl_c) {
    check_null(labels);
    global.ui.prompt.prompts = labels;

    size_t i;
    for (i = 0; labels[i] != NULL; i++) {
        const char *label = (const char *)PIC(labels[i]);
        if (i >= MAX_SCREEN_COUNT || strlen(label) > PROMPT_WIDTH) THROW(EXC_MEMORY_ERROR);
    }
    size_t screen_count = i;

    ui_display(ui_multi_screen, NUM_ELEMENTS(ui_multi_screen),
               ok_c, cxl_c, screen_count);
    THROW(ASYNC_EXCEPTION);
}


#pragma mark ui_menu


#ifndef BAKING_APP

void exit_app_cb(__attribute__((unused)) unsigned int cb) {
    exit_app();
}

// Mutually recursive static variables require forward declarations
static const ux_menu_entry_t main_menu_data[];
static const ux_menu_entry_t about_menu_data[];

static const ux_menu_entry_t about_menu_data[] = {
    {NULL, NULL, 0, NULL, "Tezos Wallet", "Version " VERSION, 0, 0},
    {main_menu_data, NULL, 1, &C_icon_back, "Back", NULL, 61, 40}, // TODO: Put icon for "back" in
    UX_MENU_END
};

static const ux_menu_entry_t main_menu_data[] = {
    {NULL, NULL, 0, NULL, "Use wallet to", "view accounts", 0, 0},
    {about_menu_data, NULL, 0, NULL, "About", NULL, 0, 0},
    {NULL, exit_app_cb, 0, &C_icon_dashboard, "Quit app", NULL, 50, 29}, // TODO: Put icon for "dashboard" in
    UX_MENU_END
};

void main_menu() {
    UX_MENU_DISPLAY(0, main_menu_data, NULL);
}
#endif // #ifdef BAKING_APP

#endif // #ifndef TARGET_NANOX<|MERGE_RESOLUTION|>--- conflicted
+++ resolved
@@ -145,11 +145,7 @@
         update_baking_idle_screens();
         ui_display(
             ui_idle_screen, NUM_ELEMENTS(ui_idle_screen),
-<<<<<<< HEAD
             do_nothing, exit_app, 3);
-=======
-                do_nothing, exit_app, 3);
->>>>>>> b031a4f7
 #   else
         G.cxl_callback = exit_app;
         main_menu();
@@ -233,7 +229,7 @@
     if (!is_idling()) {
         switch_screen(0);
     }
-#if CX_APILEVEL < 10 
+#if CX_APILEVEL < 10
     ux.elements = elems;
     ux.elements_count = sz;
     ux.button_push_handler = button_handler;
