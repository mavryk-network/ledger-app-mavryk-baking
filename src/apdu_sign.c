#include "apdu_sign.h"

#include "apdu.h"
#include "baking_auth.h"
#include "base58.h"
#include "globals.h"
#include "keys.h"
#include "memory.h"
#include "protocol.h"
#include "to_string.h"
#include "ui.h"
#include "swap_lib_calls.h"

#include "cx.h"

#include <string.h>

#define G global.apdu.u.sign

#define PARSE_ERROR() THROW(EXC_PARSE_ERROR)

#define B2B_BLOCKBYTES 128

static inline void conditional_init_hash_state(blake2b_hash_state_t *const state) {
    check_null(state);
    if (!state->initialized) {
        cx_blake2b_init(&state->state, SIGN_HASH_SIZE * 8);  // cx_blake2b_init takes size in bits.
        state->initialized = true;
    }
}

static void blake2b_incremental_hash(
    /*in/out*/ uint8_t *const out,
    size_t const out_size,
    /*in/out*/ size_t *const out_length,
    /*in/out*/ blake2b_hash_state_t *const state) {
    check_null(out);
    check_null(out_length);
    check_null(state);

    uint8_t *current = out;
    while (*out_length > B2B_BLOCKBYTES) {
        if (current - out > (int) out_size) THROW(EXC_MEMORY_ERROR);
        conditional_init_hash_state(state);
        cx_hash((cx_hash_t *) &state->state, 0, current, B2B_BLOCKBYTES, NULL, 0);
        *out_length -= B2B_BLOCKBYTES;
        current += B2B_BLOCKBYTES;
    }
    // TODO use circular buffer at some point
    memmove(out, current, *out_length);
}

static void blake2b_finish_hash(
    /*out*/ uint8_t *const out,
    size_t const out_size,
    /*in/out*/ uint8_t *const buff,
    size_t const buff_size,
    /*in/out*/ size_t *const buff_length,
    /*in/out*/ blake2b_hash_state_t *const state) {
    check_null(out);
    check_null(buff);
    check_null(buff_length);
    check_null(state);

    conditional_init_hash_state(state);
    blake2b_incremental_hash(buff, buff_size, buff_length, state);
    cx_hash((cx_hash_t *) &state->state, CX_LAST, buff, *buff_length, out, out_size);
}

static int perform_signature(bool const on_hash, bool const send_hash);

static inline void clear_data(void) {
    memset(&G, 0, sizeof(G));
}

static bool sign_without_hash_ok(void) {
    delayed_send(perform_signature(true, false));
    return true;
}

static bool sign_with_hash_ok(void) {
    delayed_send(perform_signature(true, true));
    return true;
}

static bool sign_reject(void) {
    clear_data();
    delay_reject();
    return true;  // Return to idle
}

static bool is_operation_allowed(enum operation_tag tag) {
    switch (tag) {
        case OPERATION_TAG_ATHENS_DELEGATION:
            return true;
        case OPERATION_TAG_ATHENS_REVEAL:
            return true;
        case OPERATION_TAG_BABYLON_DELEGATION:
            return true;
        case OPERATION_TAG_BABYLON_REVEAL:
            return true;
#ifndef BAKING_APP
        case OPERATION_TAG_PROPOSAL:
            return true;
        case OPERATION_TAG_BALLOT:
            return true;
        case OPERATION_TAG_ATHENS_ORIGINATION:
            return true;
        case OPERATION_TAG_ATHENS_TRANSACTION:
            return true;
        case OPERATION_TAG_BABYLON_ORIGINATION:
            return true;
        case OPERATION_TAG_BABYLON_TRANSACTION:
            return true;
#endif
        default:
            return false;
    }
}

#ifdef BAKING_APP
static bool parse_allowed_operations(struct parsed_operation_group *const out,
                                     uint8_t const *const in,
                                     size_t const in_size,
                                     bip32_path_with_curve_t const *const key) {
    return parse_operations(out,
                            in,
                            in_size,
                            key->derivation_type,
                            &key->bip32_path,
                            &is_operation_allowed);
}

#else

static bool parse_allowed_operation_packet(struct parsed_operation_group *const out,
                                           uint8_t const *const in,
                                           size_t const in_size) {
    return parse_operations_packet(out, in, in_size, &is_operation_allowed);
}

#endif

#ifdef BAKING_APP  // ----------------------------------------------------------

__attribute__((noreturn)) static void prompt_register_delegate(ui_callback_t const ok_cb,
                                                               ui_callback_t const cxl_cb) {
    if (!G.maybe_ops.is_valid) THROW(EXC_MEMORY_ERROR);

    init_screen_stack();
    push_ui_callback("Register", copy_string, "as delegate?");
    push_ui_callback("Address", bip32_path_with_curve_to_pkh_string, &global.path_with_curve);
    push_ui_callback("Fee", microtez_to_string_indirect, &G.maybe_ops.v.total_fee);

    ux_confirm_screen(ok_cb, cxl_cb);
}

size_t baking_sign_complete(bool const send_hash) {
    switch (G.magic_byte) {
        case MAGIC_BYTE_BLOCK:
        case MAGIC_BYTE_BAKING_OP:
            guard_baking_authorized(&G.parsed_baking_data, &global.path_with_curve);
            return perform_signature(true, send_hash);
            break;

        case MAGIC_BYTE_UNSAFE_OP: {
            if (!G.maybe_ops.is_valid) PARSE_ERROR();

            // Must be self-delegation signed by the *authorized* baking key
            if (bip32_path_with_curve_eq(&global.path_with_curve, &N_data.baking_key) &&

                // ops->signing is generated from G.bip32_path and G.curve
                COMPARE(&G.maybe_ops.v.operation.source, &G.maybe_ops.v.signing) == 0 &&
                COMPARE(&G.maybe_ops.v.operation.destination, &G.maybe_ops.v.signing) == 0) {
                ui_callback_t const ok_c = send_hash ? sign_with_hash_ok : sign_without_hash_ok;
                prompt_register_delegate(ok_c, sign_reject);
            }
            THROW(EXC_SECURITY);
            break;
        }
        case MAGIC_BYTE_UNSAFE_OP2:
        case MAGIC_BYTE_UNSAFE_OP3:
        default:
            PARSE_ERROR();
    }
}

#else  // ifdef BAKING_APP -----------------------------------------------------

static bool sign_unsafe_ok(void) {
    delayed_send(perform_signature(false, false));
    return true;
}

#define MAX_NUMBER_CHARS (MAX_INT_DIGITS + 2)  // include decimal point and terminating null

bool prompt_transaction(struct parsed_operation_group const *const ops,
                        bip32_path_with_curve_t const *const key,
                        ui_callback_t ok,
                        ui_callback_t cxl) {
    check_null(ops);
    check_null(key);

    switch (ops->operation.tag) {
        default:
            PARSE_ERROR();

        case OPERATION_TAG_PROPOSAL: {
            init_screen_stack();
            push_ui_callback("Confirm", copy_string, "Proposal");
            push_ui_callback("Source", parsed_contract_to_string, &ops->operation.source);
            push_ui_callback("Period",
                             number_to_string_indirect32,
                             &ops->operation.proposal.voting_period);
            push_ui_callback("Protocol",
                             protocol_hash_to_string,
                             ops->operation.proposal.protocol_hash);

            ux_confirm_screen(ok, cxl);
        }

        case OPERATION_TAG_BALLOT: {
            char *vote;

            switch (ops->operation.ballot.vote) {
                case BALLOT_VOTE_YEA:
                    vote = "Yea";
                    break;
                case BALLOT_VOTE_NAY:
                    vote = "Nay";
                    break;
                case BALLOT_VOTE_PASS:
                    vote = "Pass";
                    break;
            }

            init_screen_stack();
            push_ui_callback("Confirm Vote", copy_string, vote);
            push_ui_callback("Source", parsed_contract_to_string, &ops->operation.source);
            push_ui_callback("Protocol",
                             protocol_hash_to_string,
                             ops->operation.ballot.protocol_hash);
            push_ui_callback("Period",
                             number_to_string_indirect32,
                             &ops->operation.ballot.voting_period);

            ux_confirm_screen(ok, cxl);
        }

        case OPERATION_TAG_ATHENS_ORIGINATION:
        case OPERATION_TAG_BABYLON_ORIGINATION: {
            if (!(ops->operation.flags & ORIGINATION_FLAG_SPENDABLE)) return false;

            init_screen_stack();
            push_ui_callback("Confirm", copy_string, "Origination");
            push_ui_callback("Amount", microtez_to_string_indirect, &ops->operation.amount);
            push_ui_callback("Fee", microtez_to_string_indirect, &ops->total_fee);
            push_ui_callback("Source", parsed_contract_to_string, &ops->operation.source);
            push_ui_callback("Manager", parsed_contract_to_string, &ops->operation.destination);

            bool const delegatable = ops->operation.flags & ORIGINATION_FLAG_DELEGATABLE;
            bool const has_delegate =
                ops->operation.delegate.signature_type != SIGNATURE_TYPE_UNSET;
            if (delegatable && has_delegate) {
                push_ui_callback("Delegate", parsed_contract_to_string, &ops->operation.delegate);
            } else if (delegatable && !has_delegate) {
                push_ui_callback("Delegate", copy_string, "Any");
            } else if (!delegatable && has_delegate) {
                push_ui_callback("Fixed Delegate",
                                 parsed_contract_to_string,
                                 &ops->operation.delegate);
            } else if (!delegatable && !has_delegate) {
                push_ui_callback("Delegation", copy_string, "Disabled");
            }
            push_ui_callback("Storage Limit",
                             number_to_string_indirect64,
                             &ops->total_storage_limit);

            ux_confirm_screen(ok, cxl);
        }
        case OPERATION_TAG_ATHENS_DELEGATION:
        case OPERATION_TAG_BABYLON_DELEGATION: {
            bool const withdrawal =
                ops->operation.destination.originated == 0 &&
                ops->operation.destination.signature_type == SIGNATURE_TYPE_UNSET;

            char *type_msg;
            if (withdrawal) {
                type_msg = "Withdraw";
            } else {
                type_msg = "Confirm";
            }
            init_screen_stack();
            push_ui_callback(type_msg, copy_string, "Delegation");

            push_ui_callback("Fee", microtez_to_string_indirect, &ops->total_fee);
            push_ui_callback("Source", parsed_contract_to_string, &ops->operation.source);
            push_ui_callback("Delegate", parsed_contract_to_string, &ops->operation.destination);
            push_ui_callback("Delegate Name",
                             lookup_parsed_contract_name,
                             &ops->operation.destination);
            push_ui_callback("Storage Limit",
                             number_to_string_indirect64,
                             &ops->total_storage_limit);

            ux_confirm_screen(ok, cxl);
        }

        case OPERATION_TAG_ATHENS_TRANSACTION:
        case OPERATION_TAG_BABYLON_TRANSACTION: {
            init_screen_stack();
            push_ui_callback("Confirm", copy_string, "Transaction");
            push_ui_callback("Amount", microtez_to_string_indirect, &ops->operation.amount);
            push_ui_callback("Fee", microtez_to_string_indirect, &ops->total_fee);
            push_ui_callback("Source", parsed_contract_to_string, &ops->operation.source);
            push_ui_callback("Destination", parsed_contract_to_string, &ops->operation.destination);
            push_ui_callback("Storage Limit",
                             number_to_string_indirect64,
                             &ops->total_storage_limit);

            ux_confirm_screen(ok, cxl);
        }
        case OPERATION_TAG_NONE: {
            init_screen_stack();
            push_ui_callback("Reveal Key", copy_string, "To Blockchain");
            push_ui_callback("Key", parsed_contract_to_string, &ops->operation.source);
            push_ui_callback("Fee", microtez_to_string_indirect, &ops->total_fee);
            push_ui_callback("Storage Limit",
                             number_to_string_indirect64,
                             &ops->total_storage_limit);

            ux_confirm_screen(ok, cxl);
        }
    }
}

static size_t wallet_sign_complete(uint8_t instruction, uint8_t magic_byte) {
    char *ops;
    if (magic_byte == MAGIC_BYTE_UNSAFE_OP3) {
        ops = "Michelson";
    } else {
        ops = "Operation";
    }

    if (instruction == INS_SIGN_UNSAFE) {
        G.message_data_as_buffer.bytes = (uint8_t *) &G.message_data;
        G.message_data_as_buffer.size = sizeof(G.message_data);
        G.message_data_as_buffer.length = G.message_data_length;
        init_screen_stack();
        push_ui_callback("Pre-hashed", copy_string, ops);
        // Base58 encoding of 32-byte hash is 43 bytes long.
        push_ui_callback("Sign Hash", buffer_to_base58, &G.message_data_as_buffer);
        ux_confirm_screen(sign_unsafe_ok, sign_reject);
    } else {
<<<<<<< HEAD
        ui_callback_t const ok_c = instruction == INS_SIGN_WITH_HASH ? sign_with_hash_ok : sign_without_hash_ok;
        if (called_from_swap) {
            if (is_safe_to_swap() == true) {
                ok_c();
            } else {
                sign_reject();
            }
        } else {
=======
        ui_callback_t const ok_c =
            instruction == INS_SIGN_WITH_HASH ? sign_with_hash_ok : sign_without_hash_ok;
>>>>>>> 656f229b

        switch (G.magic_byte) {
            case MAGIC_BYTE_BLOCK:
            case MAGIC_BYTE_BAKING_OP:
            default:
                PARSE_ERROR();
            case MAGIC_BYTE_UNSAFE_OP:
                if (!G.maybe_ops.is_valid || !prompt_transaction(&G.maybe_ops.v,
                                                                 &global.path_with_curve,
                                                                 ok_c,
                                                                 sign_reject)) {
                    goto unsafe;
                }

            case MAGIC_BYTE_UNSAFE_OP2:
            case MAGIC_BYTE_UNSAFE_OP3:
                goto unsafe;
        }
    unsafe:
        G.message_data_as_buffer.bytes = (uint8_t *) &G.final_hash;
        G.message_data_as_buffer.size = sizeof(G.final_hash);
        G.message_data_as_buffer.length = sizeof(G.final_hash);
        init_screen_stack();
        // Base58 encoding of 32-byte hash is 43 bytes long.
        push_ui_callback("Unrecognized", copy_string, ops);
        push_ui_callback("Sign Hash", buffer_to_base58, &G.message_data_as_buffer);
        ux_confirm_screen(ok_c, sign_reject);
    }
    }
}

#endif  // ifdef BAKING_APP ----------------------------------------------------

#define P1_FIRST          0x00
#define P1_NEXT           0x01
#define P1_HASH_ONLY_NEXT 0x03  // You only need it once
#define P1_LAST_MARKER    0x80

static uint8_t get_magic_byte_or_throw(uint8_t const *const buff, size_t const buff_size) {
    uint8_t const magic_byte = get_magic_byte(buff, buff_size);
    switch (magic_byte) {
#ifdef BAKING_APP
        case MAGIC_BYTE_BLOCK:
        case MAGIC_BYTE_BAKING_OP:
        case MAGIC_BYTE_UNSAFE_OP:  // Only for self-delegations
#else
        case MAGIC_BYTE_UNSAFE_OP:
        case MAGIC_BYTE_UNSAFE_OP3:
#endif
            return magic_byte;

        case MAGIC_BYTE_UNSAFE_OP2:
        default:
            PARSE_ERROR();
    }
}

static size_t handle_apdu(bool const enable_hashing,
                          bool const enable_parsing,
                          uint8_t const instruction) {
    uint8_t *const buff = &G_io_apdu_buffer[OFFSET_CDATA];
    uint8_t const p1 = READ_UNALIGNED_BIG_ENDIAN(uint8_t, &G_io_apdu_buffer[OFFSET_P1]);
    uint8_t const buff_size = READ_UNALIGNED_BIG_ENDIAN(uint8_t, &G_io_apdu_buffer[OFFSET_LC]);
    if (buff_size > MAX_APDU_SIZE) THROW(EXC_WRONG_LENGTH_FOR_INS);

    bool last = (p1 & P1_LAST_MARKER) != 0;
    switch (p1 & ~P1_LAST_MARKER) {
        case P1_FIRST:
            clear_data();
            read_bip32_path(&global.path_with_curve.bip32_path, buff, buff_size);
            global.path_with_curve.derivation_type = parse_derivation_type(
                READ_UNALIGNED_BIG_ENDIAN(uint8_t, &G_io_apdu_buffer[OFFSET_CURVE]));
            return finalize_successful_send(0);
#ifndef BAKING_APP
        case P1_HASH_ONLY_NEXT:
            // This is a debugging Easter egg
            G.hash_only = true;
            // FALL THROUGH
#endif
        case P1_NEXT:
            if (global.path_with_curve.bip32_path.length == 0) THROW(EXC_WRONG_LENGTH_FOR_INS);

            // Guard against overflow
            if (G.packet_index >= 0xFF) PARSE_ERROR();
            G.packet_index++;

            break;
        default:
            THROW(EXC_WRONG_PARAM);
    }

    if (enable_parsing) {
#ifdef BAKING_APP
        if (G.packet_index != 1) PARSE_ERROR();  // Only parse a single packet when baking

        G.magic_byte = get_magic_byte_or_throw(buff, buff_size);
        if (G.magic_byte == MAGIC_BYTE_UNSAFE_OP) {
            // Parse the operation. It will be verified in `baking_sign_complete`.
            G.maybe_ops.is_valid =
                parse_allowed_operations(&G.maybe_ops.v, buff, buff_size, &global.path_with_curve);
        } else {
            // This should be a baking operation so parse it.
            if (!parse_baking_data(&G.parsed_baking_data, buff, buff_size)) PARSE_ERROR();
        }
#else
        if (G.packet_index == 1) {
            G.maybe_ops.is_valid = false;
            G.magic_byte = get_magic_byte_or_throw(buff, buff_size);

            // If it is an "operation" (starting with the 0x03 magic byte), set up parsing
            // If it is arbitrary Michelson (starting with 0x05), dont bother parsing and show the
            // "Sign Hash" prompt
            if (G.magic_byte == MAGIC_BYTE_UNSAFE_OP) {
                parse_operations_init(&G.maybe_ops.v,
                                      global.path_with_curve.derivation_type,
                                      &global.path_with_curve.bip32_path,
                                      &G.parse_state);
            }
<<<<<<< HEAD
#       else
	    if (G.packet_index == 1) {

	      G.maybe_ops.is_valid = false;
          G.magic_byte = get_magic_byte_or_throw(buff, buff_size);

          // If it is an "operation" (starting with the 0x03 magic byte), set up parsing
          // If it is arbitrary Michelson (starting with 0x05), dont bother parsing and show the "Sign Hash" prompt
          if (G.magic_byte == MAGIC_BYTE_UNSAFE_OP) {
            parse_operations_init(&G.maybe_ops.v, global.path_with_curve.derivation_type, &global.path_with_curve.bip32_path, &G.parse_state);
          }
          // If magic byte is not 0x03 or 0x05, fail
          else if (G.magic_byte != MAGIC_BYTE_UNSAFE_OP3) {
            PARSE_ERROR();
          }
	    }
=======
            // If magic byte is not 0x03 or 0x05, fail
            else if (G.magic_byte != MAGIC_BYTE_UNSAFE_OP3) {
                PARSE_ERROR();
            }
        }
>>>>>>> 656f229b

        // Only parse if the message is an "Operation"
        if (G.magic_byte == MAGIC_BYTE_UNSAFE_OP) {
            parse_allowed_operation_packet(&G.maybe_ops.v, buff, buff_size);
        }

#endif
    }

    if (enable_hashing) {
        // Hash contents of *previous* message (which may be empty).
        blake2b_incremental_hash(G.message_data,
                                 sizeof(G.message_data),
                                 &G.message_data_length,
                                 &G.hash_state);
    }

    if (G.message_data_length + buff_size > sizeof(G.message_data)) PARSE_ERROR();

    memmove(G.message_data + G.message_data_length, buff, buff_size);
    G.message_data_length += buff_size;


    if (last) {
        if (enable_hashing) {
            // Hash contents of *this* message and then get the final hash value.
            blake2b_incremental_hash(G.message_data,
                                     sizeof(G.message_data),
                                     &G.message_data_length,
                                     &G.hash_state);
            blake2b_finish_hash(G.final_hash,
                                sizeof(G.final_hash),
                                G.message_data,
                                sizeof(G.message_data),
                                &G.message_data_length,
                                &G.hash_state);
        }

        G.maybe_ops.is_valid = parse_operations_final(&G.parse_state, &G.maybe_ops.v);

        return
#ifdef BAKING_APP
            baking_sign_complete(instruction == INS_SIGN_WITH_HASH);
#else
            wallet_sign_complete(instruction, G.magic_byte);
#endif
    } else {
        return finalize_successful_send(0);
    }
}

size_t handle_apdu_sign(uint8_t instruction) {
    bool const enable_hashing = instruction != INS_SIGN_UNSAFE;
    bool const enable_parsing = enable_hashing;
    return handle_apdu(enable_hashing, enable_parsing, instruction);
}

size_t handle_apdu_sign_with_hash(uint8_t instruction) {
    bool const enable_hashing = true;
    bool const enable_parsing = true;
    return handle_apdu(enable_hashing, enable_parsing, instruction);
}

static int perform_signature(bool const on_hash, bool const send_hash) {
#ifdef BAKING_APP
    write_high_water_mark(&G.parsed_baking_data);
#else
    if (on_hash && G.hash_only) {
        memcpy(G_io_apdu_buffer, G.final_hash, sizeof(G.final_hash));
        clear_data();
        return finalize_successful_send(sizeof(G.final_hash));
    }
#endif

    size_t tx = 0;
    if (send_hash && on_hash) {
        memcpy(&G_io_apdu_buffer[tx], G.final_hash, sizeof(G.final_hash));
        tx += sizeof(G.final_hash);
    }

    uint8_t const *const data = on_hash ? G.final_hash : G.message_data;
    size_t const data_length = on_hash ? sizeof(G.final_hash) : G.message_data_length;

    key_pair_t key_pair = {0};
    size_t signature_size = 0;

    BEGIN_TRY {
        TRY {
            generate_key_pair(&key_pair,
                              global.path_with_curve.derivation_type,
                              &global.path_with_curve.bip32_path);
            signature_size = sign(&G_io_apdu_buffer[tx],
                                  MAX_SIGNATURE_SIZE,
                                  global.path_with_curve.derivation_type,
                                  &key_pair,
                                  data,
                                  data_length);
        }
        CATCH_OTHER(e) {
            THROW(e);
        }
        FINALLY {
            memset(&key_pair, 0, sizeof(key_pair));
        }
    }
    END_TRY

    tx += signature_size;

    clear_data();
    return finalize_successful_send(tx);
}<|MERGE_RESOLUTION|>--- conflicted
+++ resolved
@@ -352,8 +352,8 @@
         push_ui_callback("Sign Hash", buffer_to_base58, &G.message_data_as_buffer);
         ux_confirm_screen(sign_unsafe_ok, sign_reject);
     } else {
-<<<<<<< HEAD
-        ui_callback_t const ok_c = instruction == INS_SIGN_WITH_HASH ? sign_with_hash_ok : sign_without_hash_ok;
+        ui_callback_t const ok_c =
+            instruction == INS_SIGN_WITH_HASH ? sign_with_hash_ok : sign_without_hash_ok;
         if (called_from_swap) {
             if (is_safe_to_swap() == true) {
                 ok_c();
@@ -361,38 +361,33 @@
                 sign_reject();
             }
         } else {
-=======
-        ui_callback_t const ok_c =
-            instruction == INS_SIGN_WITH_HASH ? sign_with_hash_ok : sign_without_hash_ok;
->>>>>>> 656f229b
-
-        switch (G.magic_byte) {
-            case MAGIC_BYTE_BLOCK:
-            case MAGIC_BYTE_BAKING_OP:
-            default:
-                PARSE_ERROR();
-            case MAGIC_BYTE_UNSAFE_OP:
-                if (!G.maybe_ops.is_valid || !prompt_transaction(&G.maybe_ops.v,
-                                                                 &global.path_with_curve,
-                                                                 ok_c,
-                                                                 sign_reject)) {
+            switch (G.magic_byte) {
+                case MAGIC_BYTE_BLOCK:
+                case MAGIC_BYTE_BAKING_OP:
+                default:
+                    PARSE_ERROR();
+                case MAGIC_BYTE_UNSAFE_OP:
+                    if (!G.maybe_ops.is_valid || !prompt_transaction(&G.maybe_ops.v,
+                                                                     &global.path_with_curve,
+                                                                     ok_c,
+                                                                     sign_reject)) {
+                        goto unsafe;
+                    }
+
+                case MAGIC_BYTE_UNSAFE_OP2:
+                case MAGIC_BYTE_UNSAFE_OP3:
                     goto unsafe;
-                }
-
-            case MAGIC_BYTE_UNSAFE_OP2:
-            case MAGIC_BYTE_UNSAFE_OP3:
-                goto unsafe;
-        }
-    unsafe:
-        G.message_data_as_buffer.bytes = (uint8_t *) &G.final_hash;
-        G.message_data_as_buffer.size = sizeof(G.final_hash);
-        G.message_data_as_buffer.length = sizeof(G.final_hash);
-        init_screen_stack();
-        // Base58 encoding of 32-byte hash is 43 bytes long.
-        push_ui_callback("Unrecognized", copy_string, ops);
-        push_ui_callback("Sign Hash", buffer_to_base58, &G.message_data_as_buffer);
-        ux_confirm_screen(ok_c, sign_reject);
-    }
+            }
+        unsafe:
+            G.message_data_as_buffer.bytes = (uint8_t *) &G.final_hash;
+            G.message_data_as_buffer.size = sizeof(G.final_hash);
+            G.message_data_as_buffer.length = sizeof(G.final_hash);
+            init_screen_stack();
+            // Base58 encoding of 32-byte hash is 43 bytes long.
+            push_ui_callback("Unrecognized", copy_string, ops);
+            push_ui_callback("Sign Hash", buffer_to_base58, &G.message_data_as_buffer);
+            ux_confirm_screen(ok_c, sign_reject);
+        }
     }
 }
 
@@ -483,30 +478,11 @@
                                       &global.path_with_curve.bip32_path,
                                       &G.parse_state);
             }
-<<<<<<< HEAD
-#       else
-	    if (G.packet_index == 1) {
-
-	      G.maybe_ops.is_valid = false;
-          G.magic_byte = get_magic_byte_or_throw(buff, buff_size);
-
-          // If it is an "operation" (starting with the 0x03 magic byte), set up parsing
-          // If it is arbitrary Michelson (starting with 0x05), dont bother parsing and show the "Sign Hash" prompt
-          if (G.magic_byte == MAGIC_BYTE_UNSAFE_OP) {
-            parse_operations_init(&G.maybe_ops.v, global.path_with_curve.derivation_type, &global.path_with_curve.bip32_path, &G.parse_state);
-          }
-          // If magic byte is not 0x03 or 0x05, fail
-          else if (G.magic_byte != MAGIC_BYTE_UNSAFE_OP3) {
-            PARSE_ERROR();
-          }
-	    }
-=======
             // If magic byte is not 0x03 or 0x05, fail
             else if (G.magic_byte != MAGIC_BYTE_UNSAFE_OP3) {
                 PARSE_ERROR();
             }
         }
->>>>>>> 656f229b
 
         // Only parse if the message is an "Operation"
         if (G.magic_byte == MAGIC_BYTE_UNSAFE_OP) {
@@ -528,7 +504,6 @@
 
     memmove(G.message_data + G.message_data_length, buff, buff_size);
     G.message_data_length += buff_size;
-
 
     if (last) {
         if (enable_hashing) {
