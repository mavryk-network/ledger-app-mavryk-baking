#include "apdu_sign.h"

#include "apdu.h"
#include "baking_auth.h"
#include "blake2.h"
#include "protocol.h"
#include "prompt_pubkey.h"

#include "cx.h"
#include "ui.h"

#include "sign_screens.h"

#define TEZOS_BUFSIZE 256
#define SIGN_HASH_SIZE 32

static uint8_t message_data[TEZOS_BUFSIZE];
static uint32_t message_data_length;
static cx_curve_t curve;
static uint8_t bip32_path_length;
static uint32_t bip32_path[MAX_BIP32_PATH];

static blake2s_state hash_state;
static bool is_hash_state_inited;

static void conditional_init_hash_state(void) {
    if (!is_hash_state_inited) {
        blake2b_init(&hash_state, SIGN_HASH_SIZE);
    }
}

static int perform_signature(bool hash_first);

static void sign_unsafe_ok(void) {
    int tx = perform_signature(false);
    delay_send(tx);
}

static void bake_auth_ok(void) {
    authorize_baking(curve, bip32_path, bip32_path_length);
    int tx = perform_signature(true);
    delay_send(tx);
}

static void sign_ok(void) {
    int tx = perform_signature(true);
    delay_send(tx);
}

static void clear_data(void) {
    bip32_path_length = 0;
    message_data_length = 0;
    is_hash_state_inited = false;
}

static void sign_reject(void) {
    clear_data();
    delay_reject();
}

#define P1_FIRST 0x00
#define P1_NEXT 0x01
#define P1_LAST_MARKER 0x80

unsigned int handle_apdu_sign(uint8_t instruction) {
    uint8_t p1 = G_io_apdu_buffer[OFFSET_P1];
    uint8_t *dataBuffer = G_io_apdu_buffer + OFFSET_CDATA;
    uint32_t dataLength = G_io_apdu_buffer[OFFSET_LC];

    bool last = (p1 & P1_LAST_MARKER) != 0;
    switch (p1 & ~P1_LAST_MARKER) {
    case P1_FIRST:
        os_memset(message_data, 0, TEZOS_BUFSIZE);
        message_data_length = 0;
        bip32_path_length = read_bip32_path(dataLength, bip32_path, dataBuffer);
        switch(G_io_apdu_buffer[OFFSET_CURVE]) {
            case 0:
                curve = CX_CURVE_Ed25519;
                break;
            case 1:
                curve = CX_CURVE_SECP256K1;
                break;
            case 2:
                curve = CX_CURVE_SECP256R1;
                break;
            default:
                THROW(EXC_WRONG_PARAM);
        }
        return_ok();
    case P1_NEXT:
        if (bip32_path_length == 0) {
            THROW(EXC_WRONG_LENGTH_FOR_INS);
        }
        break;
    default:
        THROW(EXC_WRONG_PARAM);
    }

    if (message_data_length + dataLength > TEZOS_BUFSIZE) {
<<<<<<< HEAD
#ifdef BAKING_APP
        THROW(0x6C00);
#else
        if (instruction == INS_SIGN) {
            conditional_init_hash_state();
            blake2b_update(&hash_state, message_data, message_data_length);
            message_data_length = 0;
        } else {
            THROW(0x6C00);
        }
#endif
=======
        THROW(EXC_PARSE_ERROR);
>>>>>>> 2087c20a
    }

    os_memmove(message_data + message_data_length, dataBuffer, dataLength);
    message_data_length += dataLength;

    if (!last) {
        return_ok();
    }

    if (instruction == INS_SIGN_UNSAFE) {
        ASYNC_PROMPT(ui_sign_unsafe_screen, sign_unsafe_ok, delay_reject);
    }

    // Have raw data, can get insight into it
    switch (get_magic_byte(message_data, message_data_length)) {
        case MAGIC_BYTE_BLOCK:
        case MAGIC_BYTE_BAKING_OP:
#ifdef BAKING_APP
            check_baking_authorized(curve, message_data, message_data_length,
                                    bip32_path, bip32_path_length);
            return perform_signature(true);
#else
            THROW(EXC_PARSE_ERROR);
#endif
        case MAGIC_BYTE_UNSAFE_OP:
        case MAGIC_BYTE_UNSAFE_OP2:
        case MAGIC_BYTE_UNSAFE_OP3:
#ifdef BAKING_APP
            guard_valid_self_delegation(message_data, message_data_length, curve,
                                        bip32_path_length, bip32_path);
            cx_ecfp_private_key_t priv_key;
            cx_ecfp_public_key_t pub_key;
            generate_key_pair(curve, bip32_path_length, bip32_path, &pub_key, &priv_key);
            prompt_address(true, curve, &pub_key, bake_auth_ok, sign_reject);
            THROW(ASYNC_EXCEPTION);
#else
            ASYNC_PROMPT(ui_sign_screen, sign_ok, sign_reject);
#endif
        default:
            THROW(EXC_PARSE_ERROR);
    }
}


static int perform_signature(bool hash_first) {
    cx_ecfp_private_key_t privateKey;
    cx_ecfp_public_key_t publicKey;
    static uint8_t hash[SIGN_HASH_SIZE];
    uint8_t *data = message_data;
    uint32_t datalen = message_data_length;

    if (hash_first) {
        conditional_init_hash_state();
        blake2b_update(&hash_state, data, datalen);
        blake2b_final(&hash_state, hash, SIGN_HASH_SIZE);
        is_hash_state_inited = false;
        data = hash;
        datalen = SIGN_HASH_SIZE;
    }

    generate_key_pair(curve, bip32_path_length, bip32_path, &publicKey, &privateKey);

    int tx;
    switch (curve) {
    case CX_CURVE_Ed25519: {
        tx = cx_eddsa_sign(&privateKey,
                           0,
                           CX_SHA512,
                           data,
                           datalen,
                           NULL,
                           0,
                           &G_io_apdu_buffer[0],
                           64,
                           NULL);
    }
        break;
    case CX_CURVE_SECP256K1:
    case CX_CURVE_SECP256R1:
    {
        unsigned int info;
        tx = cx_ecdsa_sign(&privateKey,
                           CX_LAST | CX_RND_TRNG,
                           CX_NONE,
                           data,
                           datalen,
                           &G_io_apdu_buffer[0],
                           100,
                           &info);
        if (info & CX_ECCINFO_PARITY_ODD) {
            G_io_apdu_buffer[0] |= 0x01;
        }
    }
        break;
    default:
        THROW(EXC_WRONG_PARAM); // This should not be able to happen.
    }

    os_memset(&privateKey, 0, sizeof(privateKey));

#ifdef BAKING_APP
    update_high_water_mark(message_data, message_data_length);
#endif

    G_io_apdu_buffer[tx++] = 0x90;
    G_io_apdu_buffer[tx++] = 0x00;

    clear_data();

    return tx;
}<|MERGE_RESOLUTION|>--- conflicted
+++ resolved
@@ -22,6 +22,7 @@
 
 static blake2s_state hash_state;
 static bool is_hash_state_inited;
+static uint8_t magic_number;
 
 static void conditional_init_hash_state(void) {
     if (!is_hash_state_inited) {
@@ -51,12 +52,42 @@
     bip32_path_length = 0;
     message_data_length = 0;
     is_hash_state_inited = false;
+    magic_number = 0;
 }
 
 static void sign_reject(void) {
     clear_data();
     delay_reject();
 }
+
+#ifdef BAKING_APP
+uint32_t baking_sign_complete(void) {
+    // Have raw data, can get insight into it
+    switch (magic_number) {
+        case MAGIC_BYTE_BLOCK:
+        case MAGIC_BYTE_BAKING_OP:
+            check_baking_authorized(curve, message_data, message_data_length,
+                                    bip32_path, bip32_path_length);
+            return perform_signature(true);
+
+        case MAGIC_BYTE_UNSAFE_OP:
+            guard_valid_self_delegation(message_data, message_data_length, curve,
+                                        bip32_path_length, bip32_path);
+            cx_ecfp_private_key_t priv_key;
+            cx_ecfp_public_key_t pub_key;
+            generate_key_pair(curve, bip32_path_length, bip32_path, &pub_key, &priv_key);
+            prompt_address(true, curve, &pub_key, bake_auth_ok, sign_reject);
+            THROW(ASYNC_EXCEPTION);
+
+        case MAGIC_BYTE_UNSAFE_OP2:
+        case MAGIC_BYTE_UNSAFE_OP3:
+        default:
+
+            THROW(EXC_PARSE_ERROR);
+    }
+}
+
+#endif
 
 #define P1_FIRST 0x00
 #define P1_NEXT 0x01
@@ -96,22 +127,20 @@
         THROW(EXC_WRONG_PARAM);
     }
 
+    if (instruction != INS_SIGN_UNSAFE && magic_number == 0) {
+        magic_number = get_magic_byte(dataBuffer, dataLength);
+    }
+
     if (message_data_length + dataLength > TEZOS_BUFSIZE) {
-<<<<<<< HEAD
-#ifdef BAKING_APP
-        THROW(0x6C00);
+#ifdef BAKING_APP
+        THROW(EXC_PARSE_ERROR);
 #else
-        if (instruction == INS_SIGN) {
-            conditional_init_hash_state();
-            blake2b_update(&hash_state, message_data, message_data_length);
-            message_data_length = 0;
-        } else {
-            THROW(0x6C00);
-        }
-#endif
-=======
-        THROW(EXC_PARSE_ERROR);
->>>>>>> 2087c20a
+        if (instruction != INS_SIGN) THROW(EXC_PARSE_ERROR);
+
+        conditional_init_hash_state();
+        blake2b_update(&hash_state, message_data, message_data_length);
+        message_data_length = 0;
+#endif
     }
 
     os_memmove(message_data + message_data_length, dataBuffer, dataLength);
@@ -121,38 +150,24 @@
         return_ok();
     }
 
+#ifdef BAKING_APP
+    return baking_sign_complete();
+#else
     if (instruction == INS_SIGN_UNSAFE) {
         ASYNC_PROMPT(ui_sign_unsafe_screen, sign_unsafe_ok, delay_reject);
-    }
-
-    // Have raw data, can get insight into it
-    switch (get_magic_byte(message_data, message_data_length)) {
-        case MAGIC_BYTE_BLOCK:
-        case MAGIC_BYTE_BAKING_OP:
-#ifdef BAKING_APP
-            check_baking_authorized(curve, message_data, message_data_length,
-                                    bip32_path, bip32_path_length);
-            return perform_signature(true);
-#else
-            THROW(EXC_PARSE_ERROR);
-#endif
-        case MAGIC_BYTE_UNSAFE_OP:
-        case MAGIC_BYTE_UNSAFE_OP2:
-        case MAGIC_BYTE_UNSAFE_OP3:
-#ifdef BAKING_APP
-            guard_valid_self_delegation(message_data, message_data_length, curve,
-                                        bip32_path_length, bip32_path);
-            cx_ecfp_private_key_t priv_key;
-            cx_ecfp_public_key_t pub_key;
-            generate_key_pair(curve, bip32_path_length, bip32_path, &pub_key, &priv_key);
-            prompt_address(true, curve, &pub_key, bake_auth_ok, sign_reject);
-            THROW(ASYNC_EXCEPTION);
-#else
-            ASYNC_PROMPT(ui_sign_screen, sign_ok, sign_reject);
-#endif
-        default:
-            THROW(EXC_PARSE_ERROR);
-    }
+    } else {
+        switch (magic_number) {
+            case MAGIC_BYTE_BLOCK:
+            case MAGIC_BYTE_BAKING_OP:
+            default:
+                THROW(EXC_PARSE_ERROR);
+            case MAGIC_BYTE_UNSAFE_OP:
+            case MAGIC_BYTE_UNSAFE_OP2:
+            case MAGIC_BYTE_UNSAFE_OP3:
+                ASYNC_PROMPT(ui_sign_screen, sign_ok, delay_reject);
+        }
+    }
+#endif
 }
 
 
