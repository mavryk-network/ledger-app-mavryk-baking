#include "apdu_baking.h"
#include "apdu_hmac.h"
#include "apdu_pubkey.h"
#include "apdu_setup.h"
#include "apdu_sign.h"
#include "apdu.h"
#include "globals.h"
#include "memory.h"

<<<<<<< HEAD
bool called_from_swap;
swap_values_t swap_values;

__attribute__((noreturn))
void app_main(void) {
=======
__attribute__((noreturn)) void app_main(void) {
>>>>>>> 656f229b
    // TODO: Consider using static initialization of a const, instead of this
    for (size_t i = 0; i < NUM_ELEMENTS(global.handlers); i++) {
        global.handlers[i] = handle_apdu_error;
    }
    global.handlers[APDU_INS(INS_VERSION)] = handle_apdu_version;
    global.handlers[APDU_INS(INS_GET_PUBLIC_KEY)] = handle_apdu_get_public_key;
    global.handlers[APDU_INS(INS_PROMPT_PUBLIC_KEY)] = handle_apdu_get_public_key;
    global.handlers[APDU_INS(INS_SIGN)] = handle_apdu_sign;
    global.handlers[APDU_INS(INS_GIT)] = handle_apdu_git;
    global.handlers[APDU_INS(INS_SIGN_WITH_HASH)] = handle_apdu_sign_with_hash;
#ifdef BAKING_APP
    global.handlers[APDU_INS(INS_AUTHORIZE_BAKING)] = handle_apdu_get_public_key;
    global.handlers[APDU_INS(INS_RESET)] = handle_apdu_reset;
    global.handlers[APDU_INS(INS_QUERY_AUTH_KEY)] = handle_apdu_query_auth_key;
    global.handlers[APDU_INS(INS_QUERY_MAIN_HWM)] = handle_apdu_main_hwm;
    global.handlers[APDU_INS(INS_SETUP)] = handle_apdu_setup;
    global.handlers[APDU_INS(INS_QUERY_ALL_HWM)] = handle_apdu_all_hwm;
    global.handlers[APDU_INS(INS_DEAUTHORIZE)] = handle_apdu_deauthorize;
    global.handlers[APDU_INS(INS_QUERY_AUTH_KEY_WITH_CURVE)] =
        handle_apdu_query_auth_key_with_curve;
    global.handlers[APDU_INS(INS_HMAC)] = handle_apdu_hmac;
#else
    global.handlers[APDU_INS(INS_SIGN_UNSAFE)] = handle_apdu_sign;
#endif
    main_loop(global.handlers, sizeof(global.handlers));
}<|MERGE_RESOLUTION|>--- conflicted
+++ resolved
@@ -7,15 +7,10 @@
 #include "globals.h"
 #include "memory.h"
 
-<<<<<<< HEAD
 bool called_from_swap;
 swap_values_t swap_values;
 
-__attribute__((noreturn))
-void app_main(void) {
-=======
 __attribute__((noreturn)) void app_main(void) {
->>>>>>> 656f229b
     // TODO: Consider using static initialization of a const, instead of this
     for (size_t i = 0; i < NUM_ELEMENTS(global.handlers); i++) {
         global.handlers[i] = handle_apdu_error;
