/*******************************************************************************
 *   Ledger Blue
 *   (c) 2016 Ledger
 *
 *  Licensed under the Apache License, Version 2.0 (the "License");
 *  you may not use this file except in compliance with the License.
 *  You may obtain a copy of the License at
 *
 *      http://www.apache.org/licenses/LICENSE-2.0
 *
 *  Unless required by applicable law or agreed to in writing, software
 *  distributed under the License is distributed on an "AS IS" BASIS,
 *  WITHOUT WARRANTIES OR CONDITIONS OF ANY KIND, either express or implied.
 *  See the License for the specific language governing permissions and
 *  limitations under the License.
 ********************************************************************************/

#include "keys.h"

#include "apdu.h"
#include "globals.h"
#include "memory.h"
#include "protocol.h"
#include "types.h"

#include <stdbool.h>
#include <string.h>

size_t read_bip32_path(bip32_path_t *const out, uint8_t const *const in, size_t const in_size) {
    struct bip32_path_wire const *const buf_as_bip32 = (struct bip32_path_wire const *) in;

    if (in_size < sizeof(buf_as_bip32->length)) THROW(EXC_WRONG_LENGTH_FOR_INS);

    size_t ix = 0;
    out->length = CONSUME_UNALIGNED_BIG_ENDIAN(ix, uint8_t, &buf_as_bip32->length);

    if (in_size - ix < out->length * sizeof(*buf_as_bip32->components))
        THROW(EXC_WRONG_LENGTH_FOR_INS);
    if (out->length == 0 || out->length > NUM_ELEMENTS(out->components)) THROW(EXC_WRONG_VALUES);

    for (size_t i = 0; i < out->length; i++) {
        out->components[i] =
            CONSUME_UNALIGNED_BIG_ENDIAN(ix, uint32_t, &buf_as_bip32->components[i]);
    }

    return ix;
}

int crypto_derive_private_key(cx_ecfp_private_key_t *private_key,
                              derivation_type_t const derivation_type,
                              bip32_path_t const *const bip32_path) {
    check_null(bip32_path);
    uint8_t raw_private_key[PRIVATE_KEY_DATA_SIZE] = {0};
    int error = 0;

    cx_curve_t const cx_curve =
        signature_type_to_cx_curve(derivation_type_to_signature_type(derivation_type));

    BEGIN_TRY {
        TRY {
            if (derivation_type == DERIVATION_TYPE_ED25519) {
                // Old, non BIP32_Ed25519 way...
                os_perso_derive_node_bip32_seed_key(HDW_ED25519_SLIP10,
                                                    CX_CURVE_Ed25519,
                                                    bip32_path->components,
                                                    bip32_path->length,
                                                    raw_private_key,
                                                    NULL,
                                                    NULL,
                                                    0);
            } else {
                // derive the seed with bip32_path
                os_perso_derive_node_bip32(cx_curve,
                                           bip32_path->components,
                                           bip32_path->length,
                                           raw_private_key,
                                           NULL);
            }

            // new private_key from raw
            cx_ecfp_init_private_key(cx_curve, raw_private_key, 32, private_key);
<<<<<<< HEAD
        } CATCH_OTHER(e) {
            error = 1;
        }
            FINALLY {
=======
        }
        FINALLY {
>>>>>>> 656f229b
            explicit_bzero(raw_private_key, sizeof(raw_private_key));
        }
    }
    END_TRY;

    return 0;
}

int crypto_init_public_key(derivation_type_t const derivation_type,
                           cx_ecfp_private_key_t *private_key,
                           cx_ecfp_public_key_t *public_key) {
    cx_curve_t const cx_curve =
        signature_type_to_cx_curve(derivation_type_to_signature_type(derivation_type));

    // generate corresponding public key
    cx_ecfp_generate_pair(cx_curve, public_key, private_key, 1);

    // If we're using the old curve, make sure to adjust accordingly.
    if (cx_curve == CX_CURVE_Ed25519) {
        cx_edward_compress_point(CX_CURVE_Ed25519, public_key->W, public_key->W_len);
        public_key->W_len = 33;
    }

    return 0;
}

// The caller should not forget to bzero out the `key_pair` as it contains sensitive information.
int generate_key_pair(key_pair_t *key_pair,
                      derivation_type_t const derivation_type,
                      bip32_path_t const *const bip32_path) {
    // derive private key according to BIP32 path
    crypto_derive_private_key(&key_pair->private_key, derivation_type, bip32_path);
    // generate corresponding public key
    crypto_init_public_key(derivation_type, &key_pair->private_key, &key_pair->public_key);
    return (0);
}

int generate_public_key(cx_ecfp_public_key_t *public_key,
                        derivation_type_t const derivation_type,
                        bip32_path_t const *const bip32_path) {
    cx_ecfp_private_key_t private_key = {0};
    int error;

<<<<<<< HEAD
    error = crypto_derive_private_key(&private_key, derivation_type, bip32_path);
    if (error) {
        return (error);
    }
    error = crypto_init_public_key(derivation_type, &private_key, public_key);
    return (error);
=======
    crypto_derive_private_key(&private_key, derivation_type, bip32_path);
    crypto_init_public_key(derivation_type, &private_key, public_key);
    return (0);
>>>>>>> 656f229b
}

void public_key_hash(uint8_t *const hash_out,
                     size_t const hash_out_size,
                     cx_ecfp_public_key_t *compressed_out,
                     derivation_type_t const derivation_type,
                     cx_ecfp_public_key_t const *const restrict public_key) {
    check_null(hash_out);
    check_null(public_key);
    if (hash_out_size < HASH_SIZE) THROW(EXC_WRONG_LENGTH);

    cx_ecfp_public_key_t compressed = {0};
    switch (derivation_type_to_signature_type(derivation_type)) {
        case SIGNATURE_TYPE_ED25519: {
            compressed.W_len = public_key->W_len - 1;
            memcpy(compressed.W, public_key->W + 1, compressed.W_len);
            break;
        }
        case SIGNATURE_TYPE_SECP256K1:
        case SIGNATURE_TYPE_SECP256R1: {
            memcpy(compressed.W, public_key->W, public_key->W_len);
            compressed.W[0] = 0x02 + (public_key->W[64] & 0x01);
            compressed.W_len = 33;
            break;
        }
        default:
            THROW(EXC_WRONG_PARAM);
    }

    cx_blake2b_t hash_state;
    cx_blake2b_init(&hash_state, HASH_SIZE * 8);  // cx_blake2b_init takes size in bits.
    cx_hash((cx_hash_t *) &hash_state,
            CX_LAST,
            compressed.W,
            compressed.W_len,
            hash_out,
            HASH_SIZE);
    if (compressed_out != NULL) {
        memmove(compressed_out, &compressed, sizeof(*compressed_out));
    }
}

size_t sign(uint8_t *const out,
            size_t const out_size,
            derivation_type_t const derivation_type,
            key_pair_t const *const pair,
            uint8_t const *const in,
            size_t const in_size) {
    check_null(out);
    check_null(pair);
    check_null(in);

    size_t tx = 0;
    switch (derivation_type_to_signature_type(derivation_type)) {
        case SIGNATURE_TYPE_ED25519: {
            static size_t const SIG_SIZE = 64;
            if (out_size < SIG_SIZE) THROW(EXC_WRONG_LENGTH);
            tx += cx_eddsa_sign(&pair->private_key,
                                0,
                                CX_SHA512,
                                (uint8_t const *) PIC(in),
                                in_size,
                                NULL,
                                0,
                                out,
                                SIG_SIZE,
                                NULL);
        } break;
        case SIGNATURE_TYPE_SECP256K1:
        case SIGNATURE_TYPE_SECP256R1: {
            static size_t const SIG_SIZE = 100;
            if (out_size < SIG_SIZE) THROW(EXC_WRONG_LENGTH);
            unsigned int info;
            tx += cx_ecdsa_sign(&pair->private_key,
                                CX_LAST | CX_RND_RFC6979,
                                CX_SHA256,  // historical reasons...semantically CX_NONE
                                (uint8_t const *) PIC(in),
                                in_size,
                                out,
                                SIG_SIZE,
                                &info);
            if (info & CX_ECCINFO_PARITY_ODD) {
                out[0] |= 0x01;
            }
        } break;
        default:
            THROW(EXC_WRONG_PARAM);  // This should not be able to happen.
    }

    return tx;
}<|MERGE_RESOLUTION|>--- conflicted
+++ resolved
@@ -79,15 +79,11 @@
 
             // new private_key from raw
             cx_ecfp_init_private_key(cx_curve, raw_private_key, 32, private_key);
-<<<<<<< HEAD
-        } CATCH_OTHER(e) {
+        }
+        CATCH_OTHER(e) {
             error = 1;
         }
-            FINALLY {
-=======
-        }
         FINALLY {
->>>>>>> 656f229b
             explicit_bzero(raw_private_key, sizeof(raw_private_key));
         }
     }
@@ -131,18 +127,12 @@
     cx_ecfp_private_key_t private_key = {0};
     int error;
 
-<<<<<<< HEAD
     error = crypto_derive_private_key(&private_key, derivation_type, bip32_path);
     if (error) {
         return (error);
     }
     error = crypto_init_public_key(derivation_type, &private_key, public_key);
     return (error);
-=======
-    crypto_derive_private_key(&private_key, derivation_type, bip32_path);
-    crypto_init_public_key(derivation_type, &private_key, public_key);
-    return (0);
->>>>>>> 656f229b
 }
 
 void public_key_hash(uint8_t *const hash_out,
